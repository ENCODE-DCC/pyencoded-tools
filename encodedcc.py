--- conflicted
+++ resolved
@@ -440,11 +440,7 @@
                 patch_ENCODE(accession, connection, new_data)
             print("OBJECT:", accession)
             for key in new_data.keys():
-<<<<<<< HEAD
                 print("OLD DATA:", key, full_data[key])
-                print("NEW DATA:", key, new_data[key])
-=======
-                print("OLD DATA:", key, old_data[key])
                 print("NEW DATA:", key, new_data[key])
 
 
@@ -473,5 +469,4 @@
         sequence = compressed.readline().rstrip()
         qual_header = compressed.readline().rstrip()
         quality = compressed.readline().rstrip()
-        yield (header, sequence, qual_header, quality)
->>>>>>> 8d9f67d1
+        yield (header, sequence, qual_header, quality)