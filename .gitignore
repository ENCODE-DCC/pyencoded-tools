--- conflicted
+++ resolved
@@ -73,20 +73,3 @@
 
 *.pdf
 
-
-
-<<<<<<< HEAD
-uuids_list.txt
-
-documents/83399.svs
-
-*.tsv
-
-*.txt
-
-*.png
-=======
-output.report
-
-uuids_list.txt
->>>>>>> 90ea5bbb
