import cv2
import getpass
import json
import time
import numpy as np
import os
import pandas as pd
import urllib
import uuid

from abc import ABCMeta, abstractmethod
from collections import defaultdict
from io import BytesIO
from itertools import chain
from PIL import Image
from selenium import webdriver
from selenium.webdriver.support import expected_conditions as EC
from selenium.webdriver.support.ui import WebDriverWait
from selenium.common.exceptions import TimeoutException
from selenium.webdriver.common.by import By
from tqdm import tqdm

from .clickpaths import (DownloadBEDFileFromModal,
                         DownloadBEDFileFromTable,
                         DownloadDocuments,
                         DownloadDocumentsFromAntibodyPage,
                         DownloadFileFromButton,
                         DownloadFileFromFilePage,
                         DownloadFileFromModal,
                         DownloadFileFromTable,
                         DownloadGraphFromExperimentPage,
                         DownloadMetaDataFromSearchPage,
                         DownloadTSVFromReportPage,
                         OpenUCSCGenomeBrowser,
                         OpenUCSCGenomeBrowserCE10,
                         OpenUCSCGenomeBrowserCE11,
                         OpenUCSCGenomeBrowserDM3,
                         OpenUCSCGenomeBrowserDM6,
                         OpenUCSCGenomeBrowserGRCh38,
                         OpenUCSCGenomeBrowserHG19,
                         OpenUCSCGenomeBrowserMM10,
                         OpenUCSCGenomeBrowserMM10Minimal,
                         OpenUCSCGenomeBrowserMM9)
from .defaults import BROWSERS, USERS, bcolors
from .pageobjects import (AntibodyPage,
                          DocumentPreview,
                          DownloadModal,
                          ExperimentPage,
                          FilePage,
                          FrontPage,
                          InformationModal,
                          LoadingSpinner,
                          NavBar,
                          ReportPage,
                          SearchPageList,
                          SearchPageMatrix,
                          SignInModal,
                          UCSCGenomeBrowser,
                          VisualizeModal)


#########################################
# Selenium setup and sign-in procedures. #
#########################################


class Driver:
    """
    Initiate new Selenium driver.
    """

    def __init__(self, browser, url):
        print('Opening {} in {}'.format(url, browser))
        if browser == 'Safari':
            self.driver = webdriver.Safari(
                port=0, executable_path='/Applications/Safari Technology Preview.app/Contents/MacOS/safaridriver')
        elif browser == 'Firefox':
            # Allow automatic downloading of specified MIME types.
            mime_types = 'binary/octet-stream,application/x-gzip,application/gzip,application/pdf,text/plain,text/tsv,image/png,image/jpeg'
            fp = webdriver.FirefoxProfile()
            fp.set_preference(
                'browser.download.manager.showWhenStarting', False)
            fp.set_preference(
                'browser.helperApps.neverAsk.saveToDisk', mime_types)
            fp.set_preference(
                'plugin.disable_full_page_plugin_for_types', mime_types)
            fp.set_preference('pdfjs.disabled', True)
            self.driver = webdriver.Firefox(firefox_profile=fp)
        else:
            self.driver = getattr(webdriver, browser)()
        self.driver.wait = WebDriverWait(self.driver, 5)
        self.driver.wait_long = WebDriverWait(self.driver, 15)
        self.driver.set_window_size(1500, 950)
        self.driver.set_window_position(0, 0)
        self.driver.get(url)

    def driver(self):
        return self.driver


class SignIn:
    """
    Run through OAuth authentication procedure.
    """

    def __init__(self, driver, user, cred_file=os.path.expanduser('~/qa_credentials.json')):
        self.driver = driver
        self.user = user
        self.user_credentials = self.open_credential_file(cred_file)
        self.creds = self.get_credentials_of_user()
        self.sign_in()

    @staticmethod
    def open_credential_file(cred_file):
        with open(cred_file) as f:
            return json.load(f)

    def get_credentials_of_user(self):
        creds = [c for c in self.user_credentials if c['username'] == self.user]
        if len(creds) == 0 and self.user != 'Public':
            raise ValueError('Unknown user')
        else:
            return creds

    def wait_for_modal_to_quit(self):
        wait_time = 10
        while wait_time > 0:
            try:
                WebDriverWait(self.driver, 1).until(EC.presence_of_element_located(
                    (By.CLASS_NAME, SignInModal.login_modal_class)))
                time.sleep(1)
                wait_time -= 1
            except TimeoutException:
                break
        if wait_time < 0:
            raise TimeoutException

    def is_two_step(self):
        if 'stanford' in self.driver.current_url:
            return True
        else:
            return False

    def signed_in(self):
        try:
            self.driver.wait.until(EC.presence_of_element_located(
                (By.LINK_TEXT, FrontPage.logout_button_text)))
            print('Login successful')
            time.sleep(3)
            return True
        except TimeoutError:
            return False

    def login_two_step(self):
        user_id = self.driver.wait.until(
            EC.element_to_be_clickable((By.CSS_SELECTOR, SignInModal.two_step_user_id_input_css)))
        user_id.send_keys(self.creds[0]['username'])
        password = self.driver.wait.until(
            EC.element_to_be_clickable((By.CSS_SELECTOR, SignInModal.two_step_password_input_css)))
        pw = getpass.getpass()
        password.send_keys(pw)
        pw = None
        submit = self.driver.wait.until(EC.element_to_be_clickable(
            (By.CSS_SELECTOR, SignInModal.two_step_submit_css)))
        submit.click()
        send_sms = self.driver.wait.until(EC.element_to_be_clickable(
            (By.CSS_SELECTOR, SignInModal.two_step_send_sms_css)))
        send_sms.click()
        code = self.driver.wait.until(
            EC.element_to_be_clickable((By.CSS_SELECTOR, SignInModal.two_step_code_input_css)))
        verification = input('Authentication code: ')
        code.send_keys(verification)
        submit = self.driver.wait.until(EC.element_to_be_clickable(
            (By.CSS_SELECTOR, SignInModal.two_step_submit_verification_css)))
        submit.click()

    def sign_in(self):
        print('Logging in as {}'.format(self.user))
        wait_time = 10
        while True:
            wait_time -= 1
            time.sleep(1)
            if wait_time < 1:
                raise SystemError('Page loading error')
            try:
                self.driver.find_element_by_css_selector(
                    '#application.communicating')
            except:
                try:
                    self.driver.find_element_by_css_selector('#application')
                    if not any([y.is_displayed() for y in
                                self.driver.find_elements_by_class_name(LoadingSpinner.loading_spinner_class)]):
                        break
                except:
                    pass
        original_window_handle = self.driver.window_handles[0]
        self.driver.switch_to_window(original_window_handle)
        login_button = self.driver.wait.until(EC.element_to_be_clickable(
            (By.PARTIAL_LINK_TEXT, FrontPage.login_button_text)))
        try:
            login_button.click()
            self.driver.wait.until(EC.presence_of_element_located(
                (By.CLASS_NAME, SignInModal.login_modal_class)))
        except TimeoutException:
            login_button = self.driver.wait.until(EC.element_to_be_clickable(
                (By.PARTIAL_LINK_TEXT, FrontPage.login_button_text)))
            login_button.click()
        try:
            time.sleep(1)
            google_button = self.driver.wait.until(EC.element_to_be_clickable(
                (By.CSS_SELECTOR, SignInModal.google_button_css)))
            google_button.click()
        except TimeoutException:
            # Hack to find button in Safari.
            for button in self.driver.find_elements_by_tag_name(SignInModal.button_tag):
                if '@' in button.text:
                    button.click()
                    break
            self.wait_for_modal_to_quit()
            return None
        try:
            user_id = self.driver.wait.until(EC.element_to_be_clickable(
                (By.CSS_SELECTOR, SignInModal.user_id_input_css)))
        except TimeoutException:
            new_window_handle = [h for h in self.driver.window_handles
                                 if h != original_window_handle][0]
            self.driver.switch_to_window(new_window_handle)
            user_id = self.driver.wait.until(EC.element_to_be_clickable(
                (By.CSS_SELECTOR, SignInModal.user_id_input_css)))
        user_id.send_keys(self.creds[0]['username'])
        next_button = self.driver.wait.until(EC.element_to_be_clickable(
            (By.CSS_SELECTOR, SignInModal.user_next_button_css)))
        next_button.click()
        try:
            pw = self.driver.wait.until(EC.element_to_be_clickable(
                (By.CSS_SELECTOR, SignInModal.password_input_css)))
            pw.send_keys(self.creds[0]['password'])
            next_button = self.driver.wait.until(EC.element_to_be_clickable(
                (By.CSS_SELECTOR, SignInModal.password_next_button_css)))
            time.sleep(0.5)
            next_button.click()
            time.sleep(0.5)
        except TimeoutException:
            if self.is_two_step():
                self.login_two_step()
            else:
                new_window_handle = [h for h in self.driver.window_handles
                                     if h != original_window_handle][0]
                self.driver.switch_to_window(new_window_handle)
                next_button = self.driver.wait.until(EC.element_to_be_clickable(
                    (By.CSS_SELECTOR, SignInModal.password_next_button_css)))
                next_button.click()
        self.driver.switch_to_window(original_window_handle)
        return self.signed_in()


#############################################
# Abstract method for data gathering tasks. #
#############################################


class SeleniumTask(metaclass=ABCMeta):
    """
    ABC for defining a Selenium task.
    """

    def __init__(self, driver, item_type, click_path, server_name=None, **kwargs):
        self.driver = driver
        self.item_type = item_type
        self.click_path = click_path
        self.server_name = server_name
        self.temp_dir = kwargs.get('temp_dir', None)
        self.kwargs = kwargs

    def _wait_for_loading_spinner(self):
        if any([y.is_displayed() for y in self.driver.find_elements_by_class_name(LoadingSpinner.loading_spinner_class)]):
            print('Waiting for spinner')
            browser = self.driver.capabilities['browserName'].title()
            for tries in tqdm(range(10)):
                if any([y.is_displayed() for y in self.driver.find_elements_by_class_name(LoadingSpinner.loading_spinner_class)]):
                    time.sleep(1)
                else:
                    print('Loading complete')
                    break
            else:
                print('{} WARNING: Loading spinner still visible'
                      ' on {} in {} after ten seconds.{}'.format(bcolors.FAIL,
                                                                 self.driver.current_url,
                                                                 browser,
                                                                 bcolors.ENDC))
        else:
            print('Loading complete')

    def _try_load_item_type(self):
        time.sleep(2)
        if ((self.item_type is not None)
                and (self.item_type != '/')):
            type_url = self.driver.current_url + self.item_type
            print('Getting type: {}'.format(self.item_type))
            self.driver.get(type_url)
        time.sleep(2)
        self._wait_for_loading_spinner()
        # Pass if not ENCODE page.
        try:
            self.driver.wait.until(
                EC.element_to_be_clickable((By.ID, 'navbar')))
        except:
            pass

    def _try_perform_click_path(self):
        if self.click_path is not None:
            print('Performing click path: {}'.format(self.click_path.__name__))
            return self.click_path(self.driver)

    def _expand_document_details(self):
        expand_buttons = self.driver.wait.until(EC.presence_of_all_elements_located(
            (By.CLASS_NAME, DocumentPreview.document_expand_buttons_class)))
        for button in expand_buttons:
            try:
                button.click()
            except:
                pass

    def _get_rid_of_test_warning_banner(self):
        testing_warning_banner_button = WebDriverWait(self.driver, 3).until(EC.element_to_be_clickable(
            (By.CSS_SELECTOR, NavBar.testing_warning_banner_button_css)))
        testing_warning_banner_button.click()

    @abstractmethod
    def get_data(self):
        pass


###################
# Selenium tasks. #
###################


class GetFacetNumbers(SeleniumTask):
    """
    Implementation of Task for getting facet number data.
    """

    def matrix_page(self):
        print('Matrix page detected')
        box_top = self.driver.wait.until(EC.presence_of_element_located(
            (By.CSS_SELECTOR, SearchPageMatrix.box_top_css)))
        box_left = self.driver.wait.until(EC.presence_of_element_located(
            (By.CSS_SELECTOR, SearchPageMatrix.box_left_css)))
        see_more_top_buttons = self.driver.find_elements_by_css_selector(
            SearchPageMatrix.see_more_top_buttons_css)
        see_more_left_buttons = self.driver.find_elements_by_css_selector(
            SearchPageMatrix.see_more_left_buttons_css)
        for button in chain(see_more_top_buttons, see_more_left_buttons):
            button.click()
        facets_top = box_top.find_elements_by_class_name(
            SearchPageMatrix.facets_top_class)
        facets_left = box_left.find_elements_by_class_name(
            SearchPageMatrix.facets_left_class)
        facets = chain(facets_top, facets_left)
        return facets

    def search_page(self):
        print('Search page detected')
        facet_box = self.driver.wait.until(
            EC.presence_of_element_located((By.CLASS_NAME, SearchPageList.facet_box_class)))
        see_more_buttons = facet_box.find_elements_by_css_selector(
            SearchPageList.see_more_buttons_css)
        for button in see_more_buttons:
            button.click()
        facets = self.driver.find_elements_by_class_name(
            SearchPageList.facet_class)
        return facets

    def get_data(self):
        if self.item_type is None:
            try:
                data_button = self.driver.wait_long.until(EC.element_to_be_clickable(
                    (By.CSS_SELECTOR, FrontPage.menu_button_data_css)))
            except TimeoutException:
                data_button = self.driver.wait_long.until(EC.element_to_be_clickable(
                    (By.CSS_SELECTOR, FrontPage.menu_button_data_alt_css)))
            data_button.click()
            search_button = self.driver.wait_long.until(EC.element_to_be_clickable(
                (By.CSS_SELECTOR, FrontPage.drop_down_search_button_css)))
            search_button.click()
        else:
            type_url = self.driver.current_url + self.item_type
            print('Getting type: {}'.format(self.item_type))
            self.driver.get(type_url)
        try:
            self.driver.wait.until(EC.title_contains('Search'))
        except TimeoutException:
            pass
        if 'matrix' in self.driver.current_url:
            facets = self.matrix_page()
        else:
            facets = self.search_page()
        data_dict = defaultdict(list)
        for facet in facets:
            title = facet.find_element_by_css_selector(
                'h5').text.replace(':', '').strip()
            categories = [
                c.text for c in facet.find_elements_by_class_name(SearchPageList.category_title_class)]
            # print('Collecting values in {}.'.format(title))
            numbers = [n.text for n in facet.find_elements_by_class_name(
                SearchPageList.number_class) if n.text != '']
            assert len(categories) == len(numbers)
            if title in data_dict.keys():
                title_number = len([t for t in data_dict.keys()
                                    if t.startswith(title)]) + 1
                title = title + str(title_number)
            data_dict[title] = list(zip(categories, numbers))
        return data_dict


class GetScreenShot(SeleniumTask):
    """
    Get screenshot for comparison.
    """

    def stitch_image(self, image_path):
        print('Stitching screenshot')
        self.driver.execute_script('window.scrollTo(0, {});'.format(0))
        image_slices = []
        while True:
            # Move client_height and scroll_height inside of loop for
            # dynamically expanding pages.
            client_height = self.driver.execute_script(
                'return document.documentElement.clientHeight;')
            scroll_height = self.driver.execute_script(
                'return document.body.scrollHeight;')
            scroll_top = self.driver.execute_script(
                'return document.body.scrollTop || document.documentElement.scrollTop;')
            time.sleep(1)
            image = Image.open(
                BytesIO(self.driver.get_screenshot_as_png())).convert('RGB')
            if ((((2 * client_height) + scroll_top) >= scroll_height)
                    and (scroll_height != (client_height + scroll_top))):
                # Get difference for cropping next image.
                # Compensate for retina displays with twice as many pixels.
                # Usual client_height is <900 given .set_window_size(1500, 950).
                # Image size will be twice that for retina displays.
                pixel_scaler = 1 if client_height <= 950 else 2
                difference_to_keep = abs(
<<<<<<< HEAD
                    (scroll_height - (client_height + scroll_top)))
=======
                    pixel_scaler * (scroll_height - (client_height + scroll_top)))
>>>>>>> 71c3bf57
            if np.allclose(scroll_height, (client_height + scroll_top), rtol=0.0025):
                image = cv2.cvtColor(np.array(image), cv2.COLOR_RGB2BGR)
                # Compensate for retina displays with twice as many pixels.
                # Usual client_height is <900 given .set_window_size(1500, 950).
                # Image size will be twice that for retina displays.
                pixel_scaler = 1 if image.shape[0] <= 950 else 2
                y_bound_low = (image.shape[0] -
                               (pixel_scaler * difference_to_keep))
                image = image[y_bound_low:, :]
                image_slices.append(image)
                break
            image = cv2.cvtColor(np.array(image), cv2.COLOR_RGB2BGR)
            image_slices.append(image)
            self.driver.execute_script(
                'window.scrollTo(0, {});'.format(client_height + scroll_top))
            try:
                self.driver.execute_script(
                    'document.getElementById("navbar").style.visibility = "hidden";')
            except:
                pass
        stitched = np.concatenate(*[image_slices], axis=0)
        # Crop stitched rightside a bit so scrollbar doesn't influence diff.
        stitched = stitched[:, :stitched.shape[1] - 20]
        cv2.imwrite(image_path, stitched)

    def take_screenshot(self):
        current_url = self.driver.current_url
        print('Taking picture of {}'.format(current_url))
        filename = '{}{}.png'.format(self.server_name, uuid.uuid4().int)
        image_path = os.path.join(self.temp_dir, filename)
        print(image_path)
        client_height = self.driver.execute_script(
            'return document.documentElement.clientHeight;')
        scroll_height = self.driver.execute_script(
            'return document.body.scrollHeight;')
        if ((self.driver.capabilities['browserName'] == 'safari')
                or (client_height == scroll_height)):
            self.driver.save_screenshot(image_path)
        else:
            self.stitch_image(image_path)
        return image_path

    def make_experiment_pages_look_the_same(self):
        self.driver.wait.until(EC.element_to_be_clickable(
            (By.XPATH, ExperimentPage.file_graph_tab_xpath))).click()
        self.driver.wait.until(EC.element_to_be_clickable(
            (By.XPATH, ExperimentPage.sort_by_accession_xpath))).click()

    def get_data(self):
        self._try_load_item_type()
        self._try_perform_click_path()
        if 'experiment' in self.driver.current_url:
            try:
                self.make_experiment_pages_look_the_same()
            except:
                pass
        try:
            self._expand_document_details()
        except:
            pass
        try:
            self._get_rid_of_test_warning_banner()
        except:
            pass
        self.driver.execute_script(
            'window.scrollTo(0,document.body.scrollHeight);')
        time.sleep(1)
        self.driver.execute_script('window.scrollTo(0, 0);')
        time.sleep(1)
        image_path = self.take_screenshot()
        return image_path


class DownloadFiles(SeleniumTask):
    """
    Download file given click_path.
    """

    def _get_metadata_from_files_txt(self):
        download_directory = os.path.join(os.path.expanduser('~'), 'Downloads')
        file_path = os.path.join(download_directory, 'files.txt')
        with open(file_path, 'r') as f:
            meta_data_link = f.readline().strip()
            accessions = [f.split('/files/')[1].split('/')[0]
                          for f in f.readlines()]
        # Get metadata.tsv.
        print('Detected {} accessions'.format(len(accessions)))
        print('Getting metadata.tsv from {}'.format(meta_data_link))
        # Workaround for Safari.
        if self.driver.capabilities['browserName'] == 'safari':
            r = urllib.request.urlopen(meta_data_link)
            data = r.read()
            metadata = pd.read_table(BytesIO(data))
        else:
            self.driver.execute_script(
                'window.open("{}");'.format(meta_data_link))
            time.sleep(5)
            metadata_path = os.path.join(download_directory, 'metadata.tsv')
            metadata = pd.read_table(metadata_path)
        if set(accessions) == set(metadata['File accession']):
            print('{}Accessions match: files.txt and metadata.tsv{}'.format(
                bcolors.OKBLUE, bcolors.ENDC))
        else:
            print('{}WARNING: Accession mismatch between files.txt and metadata.tsv{}'.format(
                bcolors.FAIL, bcolors.ENDC))
            print('{}{}{}'.format(bcolors.FAIL, set(accessions).symmetric_difference(
                set(metadata['File accession'])), bcolors.ENDC))
        if self.kwargs.get('delete'):
            try:
                os.remove(metadata_path)
            except:
                pass

    def _check_download_folder(self, filename, download_start_time, results):
        files = os.listdir(os.path.join(
            os.path.expanduser('~'), 'Downloads'))
        # Filter hidden files.
        files = [f for f in files if not f.startswith('.')]
        for file in files:
            full_path = os.path.join(
                os.path.expanduser('~'), 'Downloads', file)
            mod_time = os.path.getctime(full_path)
            # Skip old files.
            if abs(download_start_time - mod_time) > 600:
                continue
            # Inexact match to deal with multiple download of same file.
            # Safari overwrites multiple downloads of same file so filepath
            # not unique.
            filename_split = filename.split('.')
            if ((file.startswith(filename[:len(filename) - 8])
                 or ((filename_split[0] in file)
                     and (file.endswith(filename_split[1]))))
                and ((self.driver.capabilities['browserName'] == 'safari')
                     or (file not in [r[3] for r in results]))):
                return (True, full_path, filename, file)
        return (False, full_path, filename, None)

    def _wait_for_download_to_finish(self):
        # Wait for download completion.
        print('Waiting for download to finish')
        while True:
            files = os.listdir(os.path.join(
                os.path.expanduser('~'), 'Downloads'))
            # Check for downloading files from different browsers.
            if (any([('.part' in f) for f in files])
                    or any([('.download' in f) for f in files])
                    or any([('.crdownload' in f) for f in files])):
                time.sleep(5)
            else:
                break

    def _find_downloaded_file(self):
        """
        Checks for downloaded file in Downloads directory.
        """
        time.sleep(2)
        results = []
        self._wait_for_download_to_finish()
        for filename, download_start_time in zip(self.filenames, self.download_start_times):
            results.append(self._check_download_folder(
                filename, download_start_time, results))
        # Clean up.
        for result in results:
            print('Checking for downloaded file {}'.format(result[2]))
            if result[0]:
                print('{}DOWNLOAD SUCCESS: {}{}'.format(
                    bcolors.OKBLUE, result[2], bcolors.ENDC))
                if ((result[2] == 'files.txt')
                        and (self.click_path == DownloadMetaDataFromSearchPage)):
                    self._get_metadata_from_files_txt()
                if self.kwargs.get('delete'):
                    try:
                        os.remove(result[1])
                    except:
                        pass
            else:
                print('{}DOWNLOAD FAILURE: {}{}'.format(
                    bcolors.FAIL, result[2], bcolors.ENDC))

    def get_data(self):
        self._try_load_item_type()
        if self.click_path != DownloadGraphFromExperimentPage:
            try:
                self.driver.find_element_by_xpath(
                    ExperimentPage.file_graph_tab_xpath).click()
            except:
                pass
        if self.click_path == DownloadDocumentsFromAntibodyPage:
            self._expand_document_details()
        cp = self._try_perform_click_path()
        self.filenames = cp.filenames
        self.download_start_times = cp.download_start_times
        self._find_downloaded_file()<|MERGE_RESOLUTION|>--- conflicted
+++ resolved
@@ -441,13 +441,8 @@
                 # Compensate for retina displays with twice as many pixels.
                 # Usual client_height is <900 given .set_window_size(1500, 950).
                 # Image size will be twice that for retina displays.
-                pixel_scaler = 1 if client_height <= 950 else 2
                 difference_to_keep = abs(
-<<<<<<< HEAD
                     (scroll_height - (client_height + scroll_top)))
-=======
-                    pixel_scaler * (scroll_height - (client_height + scroll_top)))
->>>>>>> 71c3bf57
             if np.allclose(scroll_height, (client_height + scroll_top), rtol=0.0025):
                 image = cv2.cvtColor(np.array(image), cv2.COLOR_RGB2BGR)
                 # Compensate for retina displays with twice as many pixels.
